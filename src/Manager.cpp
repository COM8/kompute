// SPDX-License-Identifier: Apache-2.0

#include <iterator>
#include <set>
#include <sstream>
#include <string>

#include "kompute/Manager.hpp"
#include "kompute/logger/Logger.hpp"
#include "spdlog/common.h"

namespace kp {

#if DEBUG
#ifndef KOMPUTE_DISABLE_VK_DEBUG_LAYERS
static VKAPI_ATTR VkBool32 VKAPI_CALL
debugMessageCallback(VkDebugReportFlagsEXT flags,
                     VkDebugReportObjectTypeEXT objectType,
                     uint64_t object,
                     size_t location,
                     int32_t messageCode,
                     const char* pLayerPrefix,
                     const char* pMessage,
                     void* pUserData)
{
    KP_LOG_DEBUG("[VALIDATION]: {} - {}", pLayerPrefix, pMessage);
    return VK_FALSE;
}
#endif
#endif

Manager::Manager()
  : Manager(0)
{
}

Manager::Manager(uint32_t physicalDeviceIndex,
                 const std::vector<uint32_t>& familyQueueIndices,
                 const std::vector<std::string>& desiredExtensions)
{
    this->mManageResources = true;

    // Make sure the logger is setup
    logger::setupLogger();

    this->createInstance();
    this->createDevice(
      familyQueueIndices, physicalDeviceIndex, desiredExtensions);
}

Manager::Manager(std::shared_ptr<vk::Instance> instance,
                 std::shared_ptr<vk::PhysicalDevice> physicalDevice,
                 std::shared_ptr<vk::Device> device)
{
    this->mManageResources = false;

    this->mInstance = instance;
    this->mPhysicalDevice = physicalDevice;
    this->mDevice = device;

    // Make sure the logger is setup
    logger::setupLogger();
}

Manager::~Manager()
{
    KP_LOG_DEBUG("Kompute Manager Destructor started");
    this->destroy();
}

void
Manager::destroy()
{

    KP_LOG_DEBUG("Kompute Manager destroy() started");

    if (this->mDevice == nullptr) {
        KP_LOG_ERROR(
          "Kompute Manager destructor reached with null Device pointer");
        return;
    }

    if (this->mManageResources && this->mManagedSequences.size()) {
        KP_LOG_DEBUG("Kompute Manager explicitly running destructor for "
                     "managed sequences");
        for (const std::weak_ptr<Sequence>& weakSq : this->mManagedSequences) {
            if (std::shared_ptr<Sequence> sq = weakSq.lock()) {
                sq->destroy();
            }
        }
        this->mManagedSequences.clear();
    }

    if (this->mManageResources && this->mManagedAlgorithms.size()) {
        KP_LOG_DEBUG("Kompute Manager explicitly freeing algorithms");
        for (const std::weak_ptr<Algorithm>& weakAlgorithm :
             this->mManagedAlgorithms) {
            if (std::shared_ptr<Algorithm> algorithm = weakAlgorithm.lock()) {
                algorithm->destroy();
            }
        }
        this->mManagedAlgorithms.clear();
    }

    if (this->mManageResources && this->mManagedTensors.size()) {
        KP_LOG_DEBUG("Kompute Manager explicitly freeing tensors");
        for (const std::weak_ptr<Tensor>& weakTensor : this->mManagedTensors) {
            if (std::shared_ptr<Tensor> tensor = weakTensor.lock()) {
                tensor->destroy();
            }
        }
        this->mManagedTensors.clear();
    }

    if (this->mFreeDevice) {
        KP_LOG_INFO("Destroying device");
        this->mDevice->destroy(
          (vk::Optional<const vk::AllocationCallbacks>)nullptr);
        this->mDevice = nullptr;
        KP_LOG_DEBUG("Kompute Manager Destroyed Device");
    }

    if (this->mInstance == nullptr) {
        KP_LOG_ERROR(
          "Kompute Manager destructor reached with null Instance pointer");
        return;
    }

#if DEBUG
#ifndef KOMPUTE_DISABLE_VK_DEBUG_LAYERS
    if (this->mDebugReportCallback) {
        this->mInstance->destroyDebugReportCallbackEXT(
          this->mDebugReportCallback, nullptr, this->mDebugDispatcher);
        KP_LOG_DEBUG("Kompute Manager Destroyed Debug Report Callback");
    }
#endif
#endif

    if (this->mFreeInstance) {
        this->mInstance->destroy(
          (vk::Optional<const vk::AllocationCallbacks>)nullptr);
        this->mInstance = nullptr;
        KP_LOG_DEBUG("Kompute Manager Destroyed Instance");
    }
}

void
Manager::createInstance()
{

    KP_LOG_DEBUG("Kompute Manager creating instance");

    this->mFreeInstance = true;

    vk::ApplicationInfo applicationInfo;
    applicationInfo.pApplicationName = "Kompute";
    applicationInfo.pEngineName = "Kompute";
    applicationInfo.apiVersion = KOMPUTE_VK_API_VERSION;
    applicationInfo.engineVersion = KOMPUTE_VK_API_VERSION;
    applicationInfo.applicationVersion = KOMPUTE_VK_API_VERSION;

    std::vector<const char*> applicationExtensions;

#if DEBUG
    applicationExtensions.push_back(VK_EXT_DEBUG_REPORT_EXTENSION_NAME);
#endif

    vk::InstanceCreateInfo computeInstanceCreateInfo;
    computeInstanceCreateInfo.pApplicationInfo = &applicationInfo;
    if (!applicationExtensions.empty()) {
        computeInstanceCreateInfo.enabledExtensionCount =
          (uint32_t)applicationExtensions.size();
        computeInstanceCreateInfo.ppEnabledExtensionNames =
          applicationExtensions.data();
    }

#if DEBUG
#ifndef KOMPUTE_DISABLE_VK_DEBUG_LAYERS
    KP_LOG_DEBUG("Kompute Manager adding debug validation layers");
    // We'll identify the layers that are supported
    std::vector<const char*> validLayerNames;
    std::vector<const char*> desiredLayerNames = {
        "VK_LAYER_LUNARG_assistant_layer",
        "VK_LAYER_LUNARG_standard_validation",
        "VK_LAYER_KHRONOS_validation",
    };
    std::vector<std::string> envLayerNames;
    const char* envLayerNamesVal = std::getenv("KOMPUTE_ENV_DEBUG_LAYERS");
    if (envLayerNamesVal != NULL && *envLayerNamesVal != '\0') {
        KP_LOG_DEBUG("Kompute Manager adding environment layers: {}",
                     envLayerNamesVal);
        std::istringstream iss(envLayerNamesVal);
        std::istream_iterator<std::string> beg(iss), end;
        envLayerNames = std::vector<std::string>(beg, end);
        for (const std::string& layerName : envLayerNames) {
            desiredLayerNames.push_back(layerName.c_str());
        }
        KP_LOG_DEBUG("Desired layers: {}", desiredLayerNames);
    }

    // Identify the valid layer names based on the desiredLayerNames
    {
        std::set<std::string> uniqueLayerNames;
        std::vector<vk::LayerProperties> availableLayerProperties =
          vk::enumerateInstanceLayerProperties();
        for (vk::LayerProperties layerProperties : availableLayerProperties) {
            std::string layerName(layerProperties.layerName.data());
            uniqueLayerNames.insert(layerName);
        }
        KP_LOG_DEBUG("Available layers: {}", uniqueLayerNames);
        for (const char* desiredLayerName : desiredLayerNames) {
            if (uniqueLayerNames.count(desiredLayerName) != 0) {
                validLayerNames.push_back(desiredLayerName);
            }
        }
    }

    if (validLayerNames.size() > 0) {
        KP_LOG_DEBUG(
          "Kompute Manager Initializing instance with valid layers: {}",
          validLayerNames);
        computeInstanceCreateInfo.enabledLayerCount =
          (uint32_t)validLayerNames.size();
        computeInstanceCreateInfo.ppEnabledLayerNames = validLayerNames.data();
    } else {
        KP_LOG_WARN("Kompute Manager no valid layer names found from desired "
                    "layer names");
    }
#endif
#endif

    this->mInstance = std::make_shared<vk::Instance>();
    vk::createInstance(
      &computeInstanceCreateInfo, nullptr, this->mInstance.get());
    KP_LOG_DEBUG("Kompute Manager Instance Created");

#if DEBUG
#ifndef KOMPUTE_DISABLE_VK_DEBUG_LAYERS
    KP_LOG_DEBUG("Kompute Manager adding debug callbacks");
    if (validLayerNames.size() > 0) {
        vk::DebugReportFlagsEXT debugFlags =
          vk::DebugReportFlagBitsEXT::eError |
          vk::DebugReportFlagBitsEXT::eWarning;
        vk::DebugReportCallbackCreateInfoEXT debugCreateInfo = {};
        debugCreateInfo.pfnCallback =
          (PFN_vkDebugReportCallbackEXT)debugMessageCallback;
        debugCreateInfo.flags = debugFlags;

        this->mDebugDispatcher.init(*this->mInstance, &vkGetInstanceProcAddr);
        this->mDebugReportCallback =
          this->mInstance->createDebugReportCallbackEXT(
            debugCreateInfo, nullptr, this->mDebugDispatcher);
    }
#endif
#endif
}

void
Manager::clear()
{
    if (this->mManageResources) {
        this->mManagedTensors.erase(
          std::remove_if(begin(this->mManagedTensors),
                         end(this->mManagedTensors),
                         [](std::weak_ptr<Tensor> t) { return t.expired(); }),
          end(this->mManagedTensors));
        this->mManagedAlgorithms.erase(
          std::remove_if(
            begin(this->mManagedAlgorithms),
            end(this->mManagedAlgorithms),
            [](std::weak_ptr<Algorithm> t) { return t.expired(); }),
          end(this->mManagedAlgorithms));
        this->mManagedSequences.erase(
          std::remove_if(begin(this->mManagedSequences),
                         end(this->mManagedSequences),
                         [](std::weak_ptr<Sequence> t) { return t.expired(); }),
          end(this->mManagedSequences));
    }
}

void
Manager::createDevice(const std::vector<uint32_t>& familyQueueIndices,
                      uint32_t physicalDeviceIndex,
                      const std::vector<std::string>& desiredExtensions)
{

    KP_LOG_DEBUG("Kompute Manager creating Device");

    if (this->mInstance == nullptr) {
        throw std::runtime_error("Kompute Manager instance is null");
    }

    this->mFreeDevice = true;

    // Getting an integer that says how many vuklan devices we have
    std::vector<vk::PhysicalDevice> physicalDevices =
      this->mInstance->enumeratePhysicalDevices();
    uint32_t deviceCount = physicalDevices.size();

    // This means there are no devices at all
    if (deviceCount == 0) {
        throw std::runtime_error("Failed to find GPUs with Vulkan support! "
                                 "Maybe you haven't installed vulkan drivers?");
    }

    // This means that we're exceeding our device limit, for
    // example if we have 2 devices, just physicalDeviceIndex
    // 0 and 1 are acceptable. Hence, physicalDeviceIndex should
    // always be less than deviceCount, else we raise an error
    if (!(deviceCount > physicalDeviceIndex)) {
        throw std::runtime_error("There is no such physical index or device, "
                                 "please use your existing device");
    }

    vk::PhysicalDevice physicalDevice = physicalDevices[physicalDeviceIndex];

    this->mPhysicalDevice =
      std::make_shared<vk::PhysicalDevice>(physicalDevice);

#if SPDLOG_ACTIVE_LEVEL <= SPDLOG_LEVEL_INFO
    vk::PhysicalDeviceProperties physicalDeviceProperties =
      physicalDevice.getProperties();
#endif

    KP_LOG_INFO("Using physical device index {} found {}",
                physicalDeviceIndex,
                physicalDeviceProperties.deviceName);

    if (familyQueueIndices.empty()) {
        // Find compute queue
        std::vector<vk::QueueFamilyProperties> allQueueFamilyProperties =
          physicalDevice.getQueueFamilyProperties();

        uint32_t computeQueueFamilyIndex = 0;
        bool computeQueueSupported = false;
        for (uint32_t i = 0; i < allQueueFamilyProperties.size(); i++) {
            vk::QueueFamilyProperties queueFamilyProperties =
              allQueueFamilyProperties[i];

            if (queueFamilyProperties.queueFlags &
                vk::QueueFlagBits::eCompute) {
                computeQueueFamilyIndex = i;
                computeQueueSupported = true;
                break;
            }
        }

        if (!computeQueueSupported) {
            throw std::runtime_error("Compute queue is not supported");
        }

        this->mComputeQueueFamilyIndices.push_back(computeQueueFamilyIndex);
    } else {
        this->mComputeQueueFamilyIndices = familyQueueIndices;
    }

    std::unordered_map<uint32_t, uint32_t> familyQueueCounts;
    std::unordered_map<uint32_t, std::vector<float>> familyQueuePriorities;
    for (const auto& value : this->mComputeQueueFamilyIndices) {
        familyQueueCounts[value]++;
        familyQueuePriorities[value].push_back(1.0f);
    }

    std::unordered_map<uint32_t, uint32_t> familyQueueIndexCount;
    std::vector<vk::DeviceQueueCreateInfo> deviceQueueCreateInfos;
    for (const auto& familyQueueInfo : familyQueueCounts) {
        // Setting the device count to 0
        familyQueueIndexCount[familyQueueInfo.first] = 0;

        // Creating the respective device queue
        vk::DeviceQueueCreateInfo deviceQueueCreateInfo(
          vk::DeviceQueueCreateFlags(),
          familyQueueInfo.first,
          familyQueueInfo.second,
          familyQueuePriorities[familyQueueInfo.first].data());
        deviceQueueCreateInfos.push_back(deviceQueueCreateInfo);
    }

    KP_LOG_DEBUG("Kompute Manager desired extension layers {}",
                 logger::vecToString(desiredExtensions));

    std::vector<vk::ExtensionProperties> deviceExtensions =
      this->mPhysicalDevice->enumerateDeviceExtensionProperties();

    std::set<std::string> uniqueExtensionNames;
    for (const vk::ExtensionProperties& ext : deviceExtensions) {
        uniqueExtensionNames.insert(ext.extensionName);
    }
    KP_LOG_DEBUG("Kompute Manager available extensions {}",
                 logger::setToString(uniqueExtensionNames));
    std::vector<const char*> validExtensions;
    for (const std::string& ext : desiredExtensions) {
        if (uniqueExtensionNames.count(ext) != 0) {
            validExtensions.push_back(ext.c_str());
        }
    }
    if (desiredExtensions.size() != validExtensions.size()) {
        KP_LOG_ERROR("Kompute Manager not all extensions were added: {}",
                     logger::vecToString(validExtensions));
    }

    vk::DeviceCreateInfo deviceCreateInfo(vk::DeviceCreateFlags(),
                                          deviceQueueCreateInfos.size(),
                                          deviceQueueCreateInfos.data(),
                                          {},
                                          {},
                                          validExtensions.size(),
                                          validExtensions.data());

    this->mDevice = std::make_shared<vk::Device>();
    physicalDevice.createDevice(
      &deviceCreateInfo, nullptr, this->mDevice.get());
    KP_LOG_DEBUG("Kompute Manager device created");

    for (const uint32_t& familyQueueIndex : this->mComputeQueueFamilyIndices) {
        std::shared_ptr<vk::Queue> currQueue = std::make_shared<vk::Queue>();

        this->mDevice->getQueue(familyQueueIndex,
                                familyQueueIndexCount[familyQueueIndex],
                                currQueue.get());

        familyQueueIndexCount[familyQueueIndex]++;

        this->mComputeQueues.push_back(currQueue);
    }

    KP_LOG_DEBUG("Kompute Manager compute queue obtained");
}

std::shared_ptr<Sequence>
Manager::sequence(uint32_t queueIndex, uint32_t totalTimestamps)
{
    KP_LOG_DEBUG("Kompute Manager sequence() with queueIndex: {}", queueIndex);

    std::shared_ptr<Sequence> sq{ new kp::Sequence(
      this->mPhysicalDevice,
      this->mDevice,
      this->mComputeQueues[queueIndex],
      this->mComputeQueueFamilyIndices[queueIndex],
      totalTimestamps) };

    if (this->mManageResources) {
        this->mManagedSequences.push_back(sq);
    }

    return sq;
}

vk::PhysicalDeviceProperties
Manager::getDeviceProperties() const
{
    return this->mPhysicalDevice->getProperties();
}

std::vector<vk::PhysicalDevice>
Manager::listDevices() const
{
    return this->mInstance->enumeratePhysicalDevices();
}

std::shared_ptr<vk::Instance>
Manager::getVkInstance() const
{
<<<<<<< HEAD
    return mInstance;
=======
    return this->mInstance;
>>>>>>> 5dc47b1a
}

}<|MERGE_RESOLUTION|>--- conflicted
+++ resolved
@@ -461,11 +461,7 @@
 std::shared_ptr<vk::Instance>
 Manager::getVkInstance() const
 {
-<<<<<<< HEAD
-    return mInstance;
-=======
     return this->mInstance;
->>>>>>> 5dc47b1a
 }
 
 }